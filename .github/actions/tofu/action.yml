--- conflicted
+++ resolved
@@ -40,13 +40,8 @@
     - name: Configure AWS Credentials via OIDC
       uses: aws-actions/configure-aws-credentials@v4
       with:
-<<<<<<< HEAD
-        role-to-assume: "arn:aws:iam::084375565727:role/GithubActionsDeployAccess"
-        aws-region: "eu-central-1"
-=======
         role-to-assume: ${{ inputs.aws_role_arn }}
         aws-region: ${{ inputs.aws_region }}
->>>>>>> ac5d7e0d
 
     - name: Check AWS Credentials
       shell: bash
