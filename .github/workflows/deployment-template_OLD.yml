<<<<<<< HEAD
name: Deployment Template (Old)
=======
name: Deployment Template (Old) - TF Only
>>>>>>> 1dfcaa9f

on:
  workflow_call:
    inputs:
      environment:
        description: "The deployment environment"
        required: true
        type: string
  workflow_dispatch:

# Job 1: Build, Lint, Test & AsyncAPI
jobs:
  build_lint_test:
    name: Build, Lint, Test & AsyncAPI
    runs-on: ubuntu-latest
    outputs:
      affected_apps: ${{ steps.build.outputs.affected_apps }}
      has_affected_apps: ${{ steps.build.outputs.has_affected_apps }}
    steps:
      - name: Checkout Repository
        uses: actions/checkout@v4
        with:
          fetch-depth: 0

      - name: Build, Lint & Test
        id: build
        uses: ./.github/actions/blt
        with:
          node-version: "22"
          artifact_retention: "7"
          base: "HEAD^1"

  # Job 2: Terraform (Plan & Apply)
  tofu:
    name: OpenTofu
    needs: build_lint_test
    if: needs.build_lint_test.outputs.has_affected_apps == 'true'
    runs-on: ubuntu-latest
    permissions:
      id-token: write
      contents: read
    env:
      TF_VAR_terraform_state_s3_bucket_name: ${{ secrets.TERRAFORM_STATE_S3_BUCKET_NAME }}
      TF_VAR_docusaurus_s3_bucket_name: ${{ secrets.DOCUSAURUS_S3_BUCKET_NAME }}
      TF_VAR_databricks_bucket_name: ${{ secrets.DATABRICKS_S3_BUCKET_NAME }}
      TF_VAR_timestream_database_name: ${{ secrets.TIMESTREAM_DB_NAME }}
      TF_VAR_timestream_table_name: ${{ secrets.TIMESTREAM_TABLE_NAME }}
      TF_VAR_iot_timestream_policy_name: ${{ secrets.IOT_TIMESTREAM_POLICY_NAME }}
      TF_VAR_iot_timestream_role_name: ${{ secrets.IOT_TIMESTREAM_ROLE_NAME }}
      TF_VAR_iot_kinesis_policy_name: ${{ secrets.IOT_KINESIS_POLICY_NAME }}
      TF_VAR_iot_kinesis_role_name: ${{ secrets.IOT_KINESIS_ROLE_NAME }}
      TF_VAR_kinesis_stream_name: ${{ secrets.KINESIS_STREAM_NAME }}
      TF_VAR_databricks_account_id: ${{ secrets.DATABRICKS_ACCOUNT_ID }}
      TF_VAR_databricks_client_id: ${{ secrets.DATABRICKS_CLIENT_ID }}
      TF_VAR_databricks_client_secret: ${{ secrets.DATABRICKS_CLIENT_SECRET }}
    steps:
      - name: Checkout Repository
        uses: actions/checkout@v4

      - name: Download Artifacts
        uses: actions/download-artifact@v4
        with:
          name: app-artifacts
          path: artifacts

      - name: Run OpenTofu Operations
        uses: ./.github/actions/tofu
        with:
          tofu_version: "1.6.0"
          environment: "${{ inputs.environment }}"

      - name: Apply Infrastructure
        run: tofu apply -auto-approve

  # Job 3: Deploy Artifacts
  deploy:
    name: Deploy Artifacts
    needs: [build_lint_test, tofu]
    if: needs.build_lint_test.outputs.has_affected_apps == 'true'
    runs-on: ubuntu-latest
    permissions:
      id-token: write
      contents: read
    steps:
      - name: Configure AWS Credentials via OIDC
        uses: aws-actions/configure-aws-credentials@v4
        with:
          role-to-assume: ${{ secrets.AWS_ROLE_ARN }}
          aws-region: ${{ secrets.AWS_REGION }}

      - name: Download Artifacts
        uses: actions/download-artifact@v4
        with:
          name: app-artifacts
          path: artifacts

      - name: Print Current Directory
        run: pwd

      - name: List Artifacts
        run: ls -l artifacts<|MERGE_RESOLUTION|>--- conflicted
+++ resolved
@@ -1,8 +1,4 @@
-<<<<<<< HEAD
 name: Deployment Template (Old)
-=======
-name: Deployment Template (Old) - TF Only
->>>>>>> 1dfcaa9f
 
 on:
   workflow_call:
