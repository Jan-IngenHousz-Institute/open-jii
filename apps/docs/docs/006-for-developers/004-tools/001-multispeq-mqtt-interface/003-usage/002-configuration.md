--- conflicted
+++ resolved
@@ -42,11 +42,7 @@
 ### Topic Structure
 
 | Variable        | Description        | Default Value                                                                                 |
-<<<<<<< HEAD
-| --------------- | ------------------ |-----------------------------------------------------------------------------------------------|
-=======
 | --------------- | ------------------ | --------------------------------------------------------------------------------------------- |
->>>>>>> 81cdf0f1
 | `AWS_IOT_TOPIC` | MQTT topic pattern | experiment/data_ingest/v1/\{experiment_id\}/multispeq/v1.0/cli_test_sensor_id/\{protocol_id\} |
 
 ### Proxy Configuration
