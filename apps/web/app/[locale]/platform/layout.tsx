--- conflicted
+++ resolved
@@ -1,11 +1,7 @@
-<<<<<<< HEAD
-import { NavigationSidebarWrapper } from "@/components/navigation/navigation-sidebar-wrapper/navigation-sidebar-wrapper";
-import { ProfileActivator } from "@/components/profile-activator";
-=======
 import { Breadcrumbs } from "@/components/app-breadcrumbs";
 import { AppSidebarWrapper } from "@/components/app-sidebar-wrapper";
 import { LanguageSwitcher } from "@/components/language-switcher";
->>>>>>> 7adca274
+import { ProfileActivator } from "@/components/profile-activator";
 import { auth } from "@/lib/auth";
 import { headers } from "next/headers";
 import { redirect } from "next/navigation";
@@ -58,13 +54,8 @@
 
   return (
     <SidebarProvider>
-<<<<<<< HEAD
       <ProfileActivator />
-      <NavigationSidebarWrapper locale={locale} />
-      <NavigationTopbar locale={locale} user={session.user} />
-=======
       <AppSidebarWrapper locale={locale} user={session.user} />
->>>>>>> 7adca274
       <SidebarInset>
         <header className="group-has-data-[collapsible=icon]/sidebar-wrapper:h-12 flex h-16 shrink-0 items-center gap-2 transition-[width,height] ease-linear">
           <div className="flex w-full items-center justify-between gap-2 px-4">
