{
  "name": "web",
  "version": "0.1.0",
  "type": "module",
  "private": true,
  "scripts": {
    "dev": "next dev --turbopack",
    "build": "next build",
    "clean": "git clean -xdf .cache .next .turbo node_modules",
    "start": "next start",
    "lint": "next lint --max-warnings 0",
    "check-types": "tsc --noEmit"
  },
  "dependencies": {
<<<<<<< HEAD
    "@hookform/resolvers": "^5.0.1",
    "@repo/ui": "workspace:*",
    "lucide-react": "^0.507.0",
=======
    "@repo/api": "workspace:*",
    "@repo/ui": "workspace:*",
    "@tanstack/react-query": "^5.75.4",
    "@ts-rest/core": "^3.52.1",
    "@ts-rest/react-query": "^3.52.1",
>>>>>>> 6252ae82
    "next": "^15.3.1",
    "react": "catalog:react19",
    "react-dom": "catalog:react19",
    "react-hook-form": "catalog:react19",
    "zod": "catalog:"
  },
  "devDependencies": {
    "@repo/eslint-config": "workspace:*",
    "@repo/tailwind-config": "workspace:*",
    "@repo/typescript-config": "workspace:*",
    "@tanstack/react-query-devtools": "^5.75.4",
    "@types/node": "catalog:",
    "@types/react": "catalog:react19",
    "@types/react-dom": "catalog:react19",
    "eslint": "catalog:",
    "tailwindcss": "catalog:",
    "typescript": "catalog:"
  }
}<|MERGE_RESOLUTION|>--- conflicted
+++ resolved
@@ -12,17 +12,13 @@
     "check-types": "tsc --noEmit"
   },
   "dependencies": {
-<<<<<<< HEAD
     "@hookform/resolvers": "^5.0.1",
-    "@repo/ui": "workspace:*",
-    "lucide-react": "^0.507.0",
-=======
     "@repo/api": "workspace:*",
     "@repo/ui": "workspace:*",
     "@tanstack/react-query": "^5.75.4",
     "@ts-rest/core": "^3.52.1",
     "@ts-rest/react-query": "^3.52.1",
->>>>>>> 6252ae82
+    "lucide-react": "^0.507.0",
     "next": "^15.3.1",
     "react": "catalog:react19",
     "react-dom": "catalog:react19",
