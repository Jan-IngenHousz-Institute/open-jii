--- conflicted
+++ resolved
@@ -18,17 +18,6 @@
     "incremental": true,
     "resolveJsonModule": true
   },
-<<<<<<< HEAD
-  "include": [
-    "**/*.ts",
-    "**/*.tsx",
-    "next-env.d.ts",
-    "next.config.js",
-    ".next/types/**/*.ts",
-    "../../packages/cms/src/codegen.ts"
-  ],
-=======
   "include": ["**/*.ts", "**/*.tsx", "next-env.d.ts", "next.config.js", ".next/types/**/*.ts"],
->>>>>>> 6b1e258f
   "exclude": ["node_modules"]
 }