import type { AccessorKeyColumnDef } from "@tanstack/react-table";
import { createColumnHelper } from "@tanstack/react-table";
import type React from "react";
import { useMemo } from "react";
import type { CommentsRowIdentifier } from "~/components/experiment-data/comments/utils";
import {
  getCommentsColumn,
  getRowCheckbox,
  getToggleAllRowsCheckbox,
} from "~/components/experiment-data/comments/utils";
import { tsr } from "~/lib/tsr";

import type { ExperimentData } from "@repo/api";

export type DataValue = string | null;
export type DataRow = Record<string, DataValue>;
export type DataRenderFunction = (
  value: unknown,
  type: string,
  columnName?: string,
  onChartHover?: (data: number[], columnName: string) => void,
  onChartLeave?: () => void,
  onChartClick?: (data: number[], columnName: string) => void,
) => string | React.JSX.Element;

// Time in ms before data is removed from the cache
const STALE_TIME = 2 * 60 * 1000;

<<<<<<< HEAD
interface CreateTableColumnsParams {
  experimentId: string;
  tableName?: string;
  data: ExperimentData | undefined;
  formatFunction: DataRenderFunction;
  commentsColumnName?: string;
}

function createTableColumns({
  experimentId,
  tableName,
  data,
  formatFunction,
  commentsColumnName,
}: CreateTableColumnsParams) {
=======
function createTableColumns(
  data: ExperimentData | undefined,
  formatFunction?: DataRenderFunction,
  onChartHover?: (data: number[], columnName: string) => void,
  onChartLeave?: () => void,
  onChartClick?: (data: number[], columnName: string) => void,
) {
>>>>>>> ff39e1be
  const columnHelper = createColumnHelper<DataRow>();

  const columns: AccessorKeyColumnDef<DataRow, DataValue>[] = [];
  if (!data) return columns;

<<<<<<< HEAD
  let idColumnName: string | undefined;

  data.columns.forEach((dataColumn) => {
    switch (dataColumn.type_name) {
      case "ID":
        if (tableName === undefined) return;
        columns.push(
          columnHelper.accessor(dataColumn.name, {
            id: dataColumn.name,
            header: () => getToggleAllRowsCheckbox(),
            meta: {
              type: dataColumn.type_name,
            },
            cell: ({ row }) => {
              return getRowCheckbox(row);
            },
            size: 30,
          }),
        );
        idColumnName = dataColumn.name;
        break;
      case "JSON_COMMENTS":
        if (tableName === undefined) return;
        columns.push(
          columnHelper.accessor(dataColumn.name, {
            header: commentsColumnName ?? "Comments & Flags--",
            meta: {
              type: dataColumn.type_name,
            },
            cell: ({ row }) => {
              const value = row.getValue(dataColumn.name);
              const rowId = idColumnName ? row.getValue(idColumnName) : undefined;
              if (rowId) {
                const commentRowId: CommentsRowIdentifier = {
                  experimentId,
                  tableName,
                  rowId: rowId as string,
                };
                return getCommentsColumn(commentRowId, value as string);
              }
              return value as string;
            },
          }),
        );
        break;
      default:
        columns.push(
          columnHelper.accessor(dataColumn.name, {
            header: dataColumn.name,
            meta: {
              type: dataColumn.type_name,
            },
            cell: ({ row }) => {
              const value = row.getValue(dataColumn.name);
              return formatFunction(value, dataColumn.type_name);
            },
          }),
        );
    }
=======
  // Define type precedence for sorting
  const getTypePrecedence = (typeName: string): number => {
    switch (typeName) {
      case "TIMESTAMP":
        return 1;
      case "STRING":
        return 3;
      case "DOUBLE":
      case "INT":
      case "LONG":
      case "BIGINT":
        return 4;
      default:
        if (typeName === "MAP" || typeName.startsWith("MAP<")) return 2;
        if (typeName === "ARRAY" || typeName.startsWith("ARRAY<")) return 5;
        return 6; // Other types at the end
    }
  };

  // Sort columns by type precedence
  const sortedColumns = [...data.columns].sort((a, b) => {
    const precedenceA = getTypePrecedence(a.type_name);
    const precedenceB = getTypePrecedence(b.type_name);
    return precedenceA - precedenceB;
  });

  sortedColumns.forEach((dataColumn) => {
    // Set smaller width for array columns that contain charts
    const isArrayColumn =
      dataColumn.type_name === "ARRAY" || dataColumn.type_name.startsWith("ARRAY<");

    // Set medium width for map columns that contain collapsible content
    const isMapColumn =
      dataColumn.type_name === "MAP" || dataColumn.type_name.startsWith("MAP<STRING,");

    columns.push(
      columnHelper.accessor(dataColumn.name, {
        header: dataColumn.name,
        size: isArrayColumn ? 120 : isMapColumn ? 200 : undefined,
        meta: {
          type: dataColumn.type_name,
        },
        cell: ({ row }) => {
          const value = row.getValue(dataColumn.name);
          if (formatFunction) {
            return formatFunction(
              value,
              dataColumn.type_name,
              dataColumn.name,
              onChartHover,
              onChartLeave,
              onChartClick,
            );
          }
          return value as string;
        },
      }),
    );
>>>>>>> ff39e1be
  });
  return columns;
}

export interface TableMetadata {
  columns: AccessorKeyColumnDef<DataRow, DataValue>[];
  totalRows: number;
  totalPages: number;
}

export interface UseExperimentDataProps {
  experimentId: string; // The ID of the experiment to fetch
  tableName: string; // Name of the table to fetch
  page: number; // Page to fetch; pages start with 1
  pageSize: number; // Page to fetch; pages start with 1
  formatFunction: DataRenderFunction; // Function used to render the column value
  commentsColumnName?: string; // Name for the comments column
}

/**
 * Hook to fetch experiment data by ID using regular pagination
 */
<<<<<<< HEAD
export const useExperimentData = ({
  experimentId,
  page,
  pageSize,
  tableName,
  formatFunction,
  commentsColumnName,
}: UseExperimentDataProps) => {
=======
export const useExperimentData = (
  experimentId: string,
  page: number,
  pageSize: number,
  tableName: string,
  formatFunction?: DataRenderFunction,
  onChartHover?: (data: number[], columnName: string) => void,
  onChartLeave?: () => void,
  onChartClick?: (data: number[], columnName: string) => void,
) => {
>>>>>>> ff39e1be
  const { data, isLoading, error } = tsr.experiments.getExperimentData.useQuery({
    queryData: {
      params: { id: experimentId },
      query: { tableName, page, pageSize },
    },
    queryKey: ["experiment", experimentId, page, pageSize, tableName],
    staleTime: STALE_TIME,
  });

  const tableData = data?.body[0];
  const tableMetadata: TableMetadata | undefined = useMemo(() => {
    return tableData
      ? {
<<<<<<< HEAD
          columns: createTableColumns({
            experimentId,
            tableName,
            data: tableData.data,
            formatFunction,
            commentsColumnName,
          }),
=======
          columns: createTableColumns(
            tableData.data,
            formatFunction,
            onChartHover,
            onChartLeave,
            onChartClick,
          ),
>>>>>>> ff39e1be
          totalPages: tableData.totalPages,
          totalRows: tableData.totalRows,
        }
      : undefined;
<<<<<<< HEAD
  }, [tableData, experimentId, tableName, formatFunction, commentsColumnName]);
=======
  }, [tableData, formatFunction, onChartHover, onChartLeave, onChartClick]);
>>>>>>> ff39e1be
  const tableRows: DataRow[] | undefined = tableData?.data?.rows;

  return { tableMetadata, tableRows, isLoading, error };
};

export interface SampleTable {
  name: string;
  tableMetadata: TableMetadata;
  tableRows: DataRow[];
}

export interface UseExperimentSampleDataProps {
  experimentId: string; // The ID of the experiment to fetch
  sampleSize?: number; // Number of sample rows to fetch
  formatFunction: DataRenderFunction; // Function used to render the column value
}

/**
 * Hook to fetch experiment sample data by ID
 */
export const useExperimentSampleData = ({
  experimentId,
  sampleSize = 5,
  formatFunction,
}: UseExperimentSampleDataProps) => {
  const page = 1;
  const pageSize = sampleSize;
  const tableName = undefined;
  const { data, isLoading, error } = tsr.experiments.getExperimentData.useQuery({
    queryData: {
      params: { id: experimentId },
      query: { tableName, page, pageSize },
    },
    queryKey: ["experiment", experimentId, page, pageSize, tableName],
    staleTime: STALE_TIME,
  });

  const sampleTables = useMemo(() => {
    const tables: SampleTable[] = [];
    if (!data) return tables;
    data.body.forEach((tableData) => {
      tables.push({
        name: tableData.name,
        tableMetadata: {
<<<<<<< HEAD
          columns: createTableColumns({ experimentId, data: tableData.data, formatFunction }),
=======
          columns: createTableColumns(tableData.data, formatFunction, undefined, undefined),
>>>>>>> ff39e1be
          totalPages: tableData.totalPages,
          totalRows: tableData.totalRows,
        } as TableMetadata,
        tableRows: tableData.data?.rows ?? [],
      });
    });
    return tables;
  }, [data, experimentId, formatFunction]);

  return { sampleTables, isLoading, error };
};<|MERGE_RESOLUTION|>--- conflicted
+++ resolved
@@ -26,13 +26,15 @@
 // Time in ms before data is removed from the cache
 const STALE_TIME = 2 * 60 * 1000;
 
-<<<<<<< HEAD
 interface CreateTableColumnsParams {
   experimentId: string;
   tableName?: string;
   data: ExperimentData | undefined;
   formatFunction: DataRenderFunction;
   commentsColumnName?: string;
+  onChartHover?: (data: number[], columnName: string) => void;
+  onChartLeave?: () => void;
+  onChartClick?: (data: number[], columnName: string) => void;
 }
 
 function createTableColumns({
@@ -41,82 +43,15 @@
   data,
   formatFunction,
   commentsColumnName,
+  onChartHover,
+  onChartLeave,
+  onChartClick,
 }: CreateTableColumnsParams) {
-=======
-function createTableColumns(
-  data: ExperimentData | undefined,
-  formatFunction?: DataRenderFunction,
-  onChartHover?: (data: number[], columnName: string) => void,
-  onChartLeave?: () => void,
-  onChartClick?: (data: number[], columnName: string) => void,
-) {
->>>>>>> ff39e1be
   const columnHelper = createColumnHelper<DataRow>();
 
   const columns: AccessorKeyColumnDef<DataRow, DataValue>[] = [];
   if (!data) return columns;
 
-<<<<<<< HEAD
-  let idColumnName: string | undefined;
-
-  data.columns.forEach((dataColumn) => {
-    switch (dataColumn.type_name) {
-      case "ID":
-        if (tableName === undefined) return;
-        columns.push(
-          columnHelper.accessor(dataColumn.name, {
-            id: dataColumn.name,
-            header: () => getToggleAllRowsCheckbox(),
-            meta: {
-              type: dataColumn.type_name,
-            },
-            cell: ({ row }) => {
-              return getRowCheckbox(row);
-            },
-            size: 30,
-          }),
-        );
-        idColumnName = dataColumn.name;
-        break;
-      case "JSON_COMMENTS":
-        if (tableName === undefined) return;
-        columns.push(
-          columnHelper.accessor(dataColumn.name, {
-            header: commentsColumnName ?? "Comments & Flags--",
-            meta: {
-              type: dataColumn.type_name,
-            },
-            cell: ({ row }) => {
-              const value = row.getValue(dataColumn.name);
-              const rowId = idColumnName ? row.getValue(idColumnName) : undefined;
-              if (rowId) {
-                const commentRowId: CommentsRowIdentifier = {
-                  experimentId,
-                  tableName,
-                  rowId: rowId as string,
-                };
-                return getCommentsColumn(commentRowId, value as string);
-              }
-              return value as string;
-            },
-          }),
-        );
-        break;
-      default:
-        columns.push(
-          columnHelper.accessor(dataColumn.name, {
-            header: dataColumn.name,
-            meta: {
-              type: dataColumn.type_name,
-            },
-            cell: ({ row }) => {
-              const value = row.getValue(dataColumn.name);
-              return formatFunction(value, dataColumn.type_name);
-            },
-          }),
-        );
-    }
-=======
   // Define type precedence for sorting
   const getTypePrecedence = (typeName: string): number => {
     switch (typeName) {
@@ -143,6 +78,8 @@
     return precedenceA - precedenceB;
   });
 
+  let idColumnName: string | undefined;
+
   sortedColumns.forEach((dataColumn) => {
     // Set smaller width for array columns that contain charts
     const isArrayColumn =
@@ -152,30 +89,70 @@
     const isMapColumn =
       dataColumn.type_name === "MAP" || dataColumn.type_name.startsWith("MAP<STRING,");
 
-    columns.push(
-      columnHelper.accessor(dataColumn.name, {
-        header: dataColumn.name,
-        size: isArrayColumn ? 120 : isMapColumn ? 200 : undefined,
-        meta: {
-          type: dataColumn.type_name,
-        },
-        cell: ({ row }) => {
-          const value = row.getValue(dataColumn.name);
-          if (formatFunction) {
-            return formatFunction(
-              value,
-              dataColumn.type_name,
-              dataColumn.name,
-              onChartHover,
-              onChartLeave,
-              onChartClick,
-            );
-          }
-          return value as string;
-        },
-      }),
-    );
->>>>>>> ff39e1be
+    switch (dataColumn.type_name) {
+      case "ID":
+        if (tableName === undefined) return;
+        columns.push(
+          columnHelper.accessor(dataColumn.name, {
+            id: dataColumn.name,
+            header: () => getToggleAllRowsCheckbox(),
+            meta: {
+              type: dataColumn.type_name,
+            },
+            cell: ({ row }) => {
+              return getRowCheckbox(row);
+            },
+            size: 30,
+          }),
+        );
+        idColumnName = dataColumn.name;
+        break;
+      case "JSON_COMMENTS":
+        if (tableName === undefined) return;
+        columns.push(
+          columnHelper.accessor(dataColumn.name, {
+            header: commentsColumnName ?? "Comments & Flags--",
+            meta: {
+              type: dataColumn.type_name,
+            },
+            cell: ({ row }) => {
+              const value = row.getValue(dataColumn.name);
+              const rowId = idColumnName ? row.getValue(idColumnName) : undefined;
+              if (rowId) {
+                const commentRowId: CommentsRowIdentifier = {
+                  experimentId,
+                  tableName,
+                  rowId: rowId as string,
+                };
+                return getCommentsColumn(commentRowId, value as string);
+              }
+              return value as string;
+            },
+          }),
+        );
+        break;
+      default:
+        columns.push(
+          columnHelper.accessor(dataColumn.name, {
+            header: dataColumn.name,
+            size: isArrayColumn ? 120 : isMapColumn ? 200 : undefined,
+            meta: {
+              type: dataColumn.type_name,
+            },
+            cell: ({ row }) => {
+              const value = row.getValue(dataColumn.name);
+              return formatFunction(
+                value,
+                dataColumn.type_name,
+                undefined,
+                onChartHover,
+                onChartLeave,
+                onChartClick,
+              );
+            },
+          }),
+        );
+    }
   });
   return columns;
 }
@@ -193,12 +170,14 @@
   pageSize: number; // Page to fetch; pages start with 1
   formatFunction: DataRenderFunction; // Function used to render the column value
   commentsColumnName?: string; // Name for the comments column
+  onChartHover?: (data: number[], columnName: string) => void;
+  onChartLeave?: () => void;
+  onChartClick?: (data: number[], columnName: string) => void;
 }
 
 /**
  * Hook to fetch experiment data by ID using regular pagination
  */
-<<<<<<< HEAD
 export const useExperimentData = ({
   experimentId,
   page,
@@ -206,19 +185,10 @@
   tableName,
   formatFunction,
   commentsColumnName,
+  onChartHover,
+  onChartLeave,
+  onChartClick,
 }: UseExperimentDataProps) => {
-=======
-export const useExperimentData = (
-  experimentId: string,
-  page: number,
-  pageSize: number,
-  tableName: string,
-  formatFunction?: DataRenderFunction,
-  onChartHover?: (data: number[], columnName: string) => void,
-  onChartLeave?: () => void,
-  onChartClick?: (data: number[], columnName: string) => void,
-) => {
->>>>>>> ff39e1be
   const { data, isLoading, error } = tsr.experiments.getExperimentData.useQuery({
     queryData: {
       params: { id: experimentId },
@@ -232,32 +202,30 @@
   const tableMetadata: TableMetadata | undefined = useMemo(() => {
     return tableData
       ? {
-<<<<<<< HEAD
           columns: createTableColumns({
             experimentId,
             tableName,
             data: tableData.data,
             formatFunction,
             commentsColumnName,
-          }),
-=======
-          columns: createTableColumns(
-            tableData.data,
-            formatFunction,
             onChartHover,
             onChartLeave,
             onChartClick,
-          ),
->>>>>>> ff39e1be
+          }),
           totalPages: tableData.totalPages,
           totalRows: tableData.totalRows,
         }
       : undefined;
-<<<<<<< HEAD
-  }, [tableData, experimentId, tableName, formatFunction, commentsColumnName]);
-=======
-  }, [tableData, formatFunction, onChartHover, onChartLeave, onChartClick]);
->>>>>>> ff39e1be
+  }, [
+    tableData,
+    experimentId,
+    tableName,
+    formatFunction,
+    commentsColumnName,
+    onChartHover,
+    onChartLeave,
+    onChartClick,
+  ]);
   const tableRows: DataRow[] | undefined = tableData?.data?.rows;
 
   return { tableMetadata, tableRows, isLoading, error };
@@ -302,11 +270,7 @@
       tables.push({
         name: tableData.name,
         tableMetadata: {
-<<<<<<< HEAD
           columns: createTableColumns({ experimentId, data: tableData.data, formatFunction }),
-=======
-          columns: createTableColumns(tableData.data, formatFunction, undefined, undefined),
->>>>>>> ff39e1be
           totalPages: tableData.totalPages,
           totalRows: tableData.totalRows,
         } as TableMetadata,
