"use client";

<<<<<<< HEAD
import {
  Archive,
  BookOpen,
  FileSliders,
  Home,
  Microscope,
  RadioReceiver,
  Webcam,
} from "lucide-react";
=======
import { Archive, FileSliders, Microscope, RadioReceiver, Webcam } from "lucide-react";
>>>>>>> 6b1e258f
import Image from "next/image";
import Link from "next/link";
import * as React from "react";

import type { Locale } from "@repo/i18n";
import {
  Sidebar,
  SidebarContent,
  SidebarFooter,
  SidebarHeader,
  SidebarMenu,
  SidebarMenuButton,
  SidebarMenuItem,
  SidebarRail,
} from "@repo/ui/components";

import { NavItems } from "./nav-items";
import { NavUser } from "./nav-user";

interface UserData {
  name?: string | null;
  email?: string | null;
  image?: string | null;
}

interface NavigationItem {
  title: string;
  url: string;
  icon: string;
  isActive?: boolean;
  items: {
    title: string;
    url: string;
  }[];
}

interface NavigationData {
  navExperiments: NavigationItem[];
  navHardware: NavigationItem[];
}

interface Translations {
  openJII: string;
  logoAlt: string;
  signIn: string;

  experimentsTitle: string;
  hardwareTitle: string;
}

// Icon mapping for string-based icons
const iconMap = {
  Home,
  BookOpen,
  Microscope,
  Archive,
  Webcam,
  FileSliders,
  RadioReceiver,
} as const;

export function AppSidebar({
  user,
  locale,
  navigationData,
  translations,
  ...props
}: React.ComponentProps<typeof Sidebar> & {
  user?: UserData | null;
  locale: Locale;
  navigationData: NavigationData;
  translations: Translations;
}) {
  // Convert string-based icons to actual icon components
  const processedNavExperiments = navigationData.navExperiments.map((item) => ({
    ...item,
    icon: iconMap[item.icon as keyof typeof iconMap],
  }));

  const processedNavHardware = navigationData.navHardware.map((item) => ({
    ...item,
    icon: iconMap[item.icon as keyof typeof iconMap],
  }));

  return (
    <Sidebar collapsible="icon" {...props}>
      <SidebarHeader>
        <SidebarMenu>
          <SidebarMenuItem>
            <SidebarMenuButton asChild className="data-[slot=sidebar-menu-button]:!p-1.5">
              <Link href={`/platform/`} locale={locale}>
                <Image src="/logo.png" alt={translations.logoAlt} width={50} height={50} />
                <span className="text-base font-semibold">{translations.openJII}</span>
              </Link>
            </SidebarMenuButton>
          </SidebarMenuItem>
        </SidebarMenu>
      </SidebarHeader>
      <SidebarContent>
        <NavItems items={processedNavExperiments} title={translations.experimentsTitle} />
        <NavItems items={processedNavHardware} title={translations.hardwareTitle} />
      </SidebarContent>
      <SidebarFooter>
        {user ? (
          <NavUser
            user={{
              name: user.name ?? "User",
              email: user.email ?? "",
              avatar: user.image ?? "/avatars/default.jpg",
            }}
          />
        ) : (
          <SidebarMenu>
            <SidebarMenuItem>
              <SidebarMenuButton asChild className="data-[slot=sidebar-menu-button]:!p-1.5">
                <Link href="/" locale={locale}>
                  <span className="text-base font-semibold">{translations.signIn}</span>
                </Link>
              </SidebarMenuButton>
            </SidebarMenuItem>
          </SidebarMenu>
        )}
      </SidebarFooter>
      <SidebarRail />
    </Sidebar>
  );
}<|MERGE_RESOLUTION|>--- conflicted
+++ resolved
@@ -1,6 +1,5 @@
 "use client";
 
-<<<<<<< HEAD
 import {
   Archive,
   BookOpen,
@@ -10,9 +9,6 @@
   RadioReceiver,
   Webcam,
 } from "lucide-react";
-=======
-import { Archive, FileSliders, Microscope, RadioReceiver, Webcam } from "lucide-react";
->>>>>>> 6b1e258f
 import Image from "next/image";
 import Link from "next/link";
 import * as React from "react";
