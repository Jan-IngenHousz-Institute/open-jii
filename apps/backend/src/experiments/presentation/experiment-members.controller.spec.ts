import { faker } from "@faker-js/faker";
import { StatusCodes } from "http-status-codes";

import type { ErrorResponse, ExperimentMemberList } from "@repo/api";
import { contract } from "@repo/api";

import type { SuperTestResponse } from "../../test/test-harness";
import { TestHarness } from "../../test/test-harness";
import type { UserDto } from "../../users/core/models/user.model";

describe("ExperimentMembersController", () => {
  const testApp = TestHarness.App;
  let testUserId: string;

  beforeAll(async () => {
    await testApp.setup();
  });

  beforeEach(async () => {
    await testApp.beforeEach();
    testUserId = await testApp.createTestUser({});

    // Reset any mocks before each test
    jest.restoreAllMocks();
  });

  afterEach(() => {
    testApp.afterEach();
  });

  afterAll(async () => {
    await testApp.teardown();
  });

  describe("listExperimentMembers", () => {
    it("should return all members of an experiment", async () => {
      // Create an experiment
      const { experiment } = await testApp.createExperiment({
        name: "Test Experiment for Members List",
        userId: testUserId,
      });
      // By default, creator is an admin member

      // Add another member
      const memberId = await testApp.createTestUser({
        email: "member@example.com",
      });
      await testApp.addExperimentMember(experiment.id, memberId, "member");

      // Get the list path
      const path = testApp.resolvePath(
        contract.experiments.listExperimentMembers.path,
        {
          id: experiment.id,
        },
      );

      // Request the members list
      const response: SuperTestResponse<ExperimentMemberList> = await testApp
        .get(path)
        .withAuth(testUserId)
        .expect(StatusCodes.OK);

      // Assert the response
      expect(response.body).toHaveLength(2);
<<<<<<< HEAD

      // Find members by role to avoid object shape matching issues
      const adminMember = response.body.find(
        (member) => member.role === "admin",
      );
      const regularMember = response.body.find(
        (member) => member.role === "member",
=======
      expect(response.body).toEqual(
        expect.arrayContaining([
          expect.objectContaining({
            role: "admin",
            user: expect.objectContaining({
              id: testUserId,
            }) as Partial<UserDto>,
          }),
          expect.objectContaining({
            role: "member",
            user: expect.objectContaining({
              id: memberId,
            }) as Partial<UserDto>,
          }),
        ]),
>>>>>>> 56aed92f
      );

      expect(adminMember).toBeDefined();
      expect(regularMember).toBeDefined();
      expect(adminMember?.user.id).toBe(testUserId);
      expect(regularMember?.user.id).toBe(memberId);
    });
    it("should return 404 if experiment doesn't exist", async () => {
      const nonExistentId = faker.string.uuid();
      const path = testApp.resolvePath(
        contract.experiments.listExperimentMembers.path,
        {
          id: nonExistentId,
        },
      );

      await testApp
        .get(path)
        .withAuth(testUserId)
        .expect(StatusCodes.NOT_FOUND)
        .expect(({ body }: { body: ErrorResponse }) => {
          expect(body.message).toContain("not found");
        });
    });

    it("should return 400 for invalid experiment UUID", async () => {
      const invalidId = "not-a-uuid";
      const path = testApp.resolvePath(
        contract.experiments.listExperimentMembers.path,
        {
          id: invalidId,
        },
      );

      await testApp
        .get(path)
        .withAuth(testUserId)
        .expect(StatusCodes.BAD_REQUEST);
    });

    it("should return 401 if not authenticated", async () => {
      const { experiment } = await testApp.createExperiment({
        name: "Test Experiment for Members List",
        userId: testUserId,
      });

      const path = testApp.resolvePath(
        contract.experiments.listExperimentMembers.path,
        {
          id: experiment.id,
        },
      );

      await testApp.get(path).withoutAuth().expect(StatusCodes.UNAUTHORIZED);
    });
  });

  describe("addExperimentMember", () => {
    it("should add a new member to an experiment", async () => {
      // Create an experiment first
      const { experiment } = await testApp.createExperiment({
        name: "Test Experiment for Adding Members",
        userId: testUserId,
      });

      // Create a user to be added as member
      const newMemberId = await testApp.createTestUser({
        email: "new-member@example.com",
      });

      // Construct the path
      const path = testApp.resolvePath(
        contract.experiments.addExperimentMembers.path,
        {
          id: experiment.id,
        },
      );

      // Create the member data
      const memberData = { members: [{ userId: newMemberId, role: "member" }] };

      // Send the request
      const response: SuperTestResponse<ExperimentMemberList> = await testApp
        .post(path)
        .withAuth(testUserId)
        .send(memberData)
        .expect(StatusCodes.CREATED);

<<<<<<< HEAD
      // Assert the response shape: find the new member in the array and check nested properties
      const members: ExperimentMemberList = response.body;
      expect(Array.isArray(members)).toBe(true);
      const addedMember = members.find(
        (member) => member.role === "member" && member.user.id === newMemberId,
      );
      expect(addedMember).toBeDefined();
      expect(addedMember?.role).toBe("member");
      expect(addedMember?.user.id).toBe(newMemberId);
      expect(addedMember?.user.email).toBe("new-member@example.com");
=======
      // Assert the response
      expect(response.body).toMatchObject({
        role: "member",
        experimentId: experiment.id,
        user: expect.objectContaining({
          id: newMemberId,
        }) as Partial<UserDto>,
      });
>>>>>>> 56aed92f

      // Verify with a list request
      const listPath = testApp.resolvePath(
        contract.experiments.listExperimentMembers.path,
        {
          id: experiment.id,
        },
      );

      const listResponse = await testApp
        .get(listPath)
        .withAuth(testUserId)
        .expect(StatusCodes.OK);

      expect(listResponse.body).toHaveLength(2);
<<<<<<< HEAD

      const listedMembers = listResponse.body as ExperimentMemberList;
      const adminMember = listedMembers.find(
        (member) => member.role === "admin",
      );
      const regularMember = listedMembers.find(
        (member) => member.role === "member",
=======
      expect(listResponse.body).toEqual(
        expect.arrayContaining([
          expect.objectContaining({
            role: "admin",
            user: expect.objectContaining({
              id: testUserId,
            }) as Partial<UserDto>,
          }),
          expect.objectContaining({
            role: "member",
            user: expect.objectContaining({
              id: newMemberId,
            }) as Partial<UserDto>,
          }),
        ]),
>>>>>>> 56aed92f
      );
      expect(adminMember).toBeDefined();
      expect(regularMember).toBeDefined();
      expect(adminMember?.user.id).toBe(testUserId);
      expect(regularMember?.user.id).toBe(newMemberId);
    });

    it("should return 404 when adding member to non-existent experiment", async () => {
      const nonExistentId = faker.string.uuid();
      const memberId = await testApp.createTestUser({
        email: "member@example.com",
      });

      const path = testApp.resolvePath(
        contract.experiments.addExperimentMembers.path,
        {
          id: nonExistentId,
        },
      );

      await testApp
        .post(path)
        .withAuth(testUserId)
        .send({ members: [{ userId: memberId, role: "member" }] })
        .expect(StatusCodes.NOT_FOUND)
        .expect(({ body }: { body: ErrorResponse }) => {
          expect(body.message).toContain("not found");
        });
    });

    it("should return 400 for invalid member data", async () => {
      // Create an experiment first
      const { experiment } = await testApp.createExperiment({
        name: "Test Experiment for Invalid Member Data",
        userId: testUserId,
      });

      const path = testApp.resolvePath(
        contract.experiments.addExperimentMembers.path,
        {
          id: experiment.id,
        },
      );

      // Missing userId
      await testApp
        .post(path)
        .withAuth(testUserId)
        .send({ role: "member" })
        .expect(StatusCodes.BAD_REQUEST);

      // Invalid role
      await testApp
        .post(path)
        .withAuth(testUserId)
        .send({ userId: faker.string.uuid(), role: "invalid-role" })
        .expect(StatusCodes.BAD_REQUEST);
    });

    it("should return 400 when adding a member that already exists", async () => {
      // Create an experiment
      const { experiment } = await testApp.createExperiment({
        name: "Test Experiment for Duplicate Members",
        userId: testUserId,
      });

      // Create a user to be added as member
      const memberId = await testApp.createTestUser({
        email: "duplicate-member@example.com",
      });

      // Add the member first time
      await testApp.addExperimentMember(experiment.id, memberId, "member");

      // Try to add the same member again
      const path = testApp.resolvePath(
        contract.experiments.addExperimentMembers.path,
        {
          id: experiment.id,
        },
      );

      await testApp
        .post(path)
        .withAuth(testUserId)
        .send({ userId: memberId, role: "member" })
        .expect(StatusCodes.BAD_REQUEST);
    });

    it("should return 400 when adding self as a member when already an admin", async () => {
      // Create an experiment - creator is already an admin
      const { experiment } = await testApp.createExperiment({
        name: "Test Experiment for Self Addition",
        userId: testUserId,
      });

      // Try to add self again
      const path = testApp.resolvePath(
        contract.experiments.addExperimentMembers.path,
        {
          id: experiment.id,
        },
      );

      await testApp
        .post(path)
        .withAuth(testUserId)
        .send({ userId: testUserId, role: "member" })
        .expect(StatusCodes.BAD_REQUEST);
    });

    it("should return 401 if not authenticated", async () => {
      const { experiment } = await testApp.createExperiment({
        name: "Test Experiment for Adding Members",
        userId: testUserId,
      });

      const newMemberId = await testApp.createTestUser({
        email: "new-member@example.com",
      });

      const path = testApp.resolvePath(
        contract.experiments.addExperimentMembers.path,
        {
          id: experiment.id,
        },
      );

      const memberData = { userId: newMemberId, role: "member" };

      await testApp
        .post(path)
        .withoutAuth()
        .send(memberData)
        .expect(StatusCodes.UNAUTHORIZED);
    });
  });

  describe("removeExperimentMember", () => {
    it("should remove a member from an experiment", async () => {
      // Create an experiment
      const { experiment } = await testApp.createExperiment({
        name: "Test Experiment for Removing Members",
        userId: testUserId,
      });

      // Add a member
      const memberId = await testApp.createTestUser({
        email: "member-to-remove@example.com",
      });
      await testApp.addExperimentMember(experiment.id, memberId, "member");

      // Verify there are 2 members
      const listPath = testApp.resolvePath(
        contract.experiments.listExperimentMembers.path,
        { id: experiment.id },
      );
      let listResponse: SuperTestResponse<ExperimentMemberList> = await testApp
        .get(listPath)
        .withAuth(testUserId);

      expect(listResponse.body).toHaveLength(2);

      // Remove the member
      const removePath = testApp.resolvePath(
        contract.experiments.removeExperimentMember.path,
        {
          id: experiment.id,
          memberId: memberId,
        },
      );

      await testApp
        .delete(removePath)
        .withAuth(testUserId)
        .expect(StatusCodes.NO_CONTENT);

      // Verify the member was removed
      listResponse = await testApp.get(listPath).withAuth(testUserId);
      expect(listResponse.body).toHaveLength(1);
      expect(listResponse.body[0].user.id).toBe(testUserId);
    });

    it("should return 404 when removing member from non-existent experiment", async () => {
      const nonExistentId = faker.string.uuid();
      const memberId = await testApp.createTestUser({
        email: "member@example.com",
      });

      const path = testApp.resolvePath(
        contract.experiments.removeExperimentMember.path,
        {
          id: nonExistentId,
          memberId: memberId,
        },
      );

      await testApp
        .delete(path)
        .withAuth(testUserId)
        .expect(StatusCodes.NOT_FOUND)
        .expect(({ body }: { body: ErrorResponse }) => {
          expect(body.message).toContain("not found");
        });
    });

    it("should return 404 when member doesn't exist in experiment", async () => {
      // Create an experiment
      const { experiment } = await testApp.createExperiment({
        name: "Test Experiment for Member Not Found",
        userId: testUserId,
      });

      // Use a non-existent member ID
      const nonExistentMemberId = faker.string.uuid();

      const path = testApp.resolvePath(
        contract.experiments.removeExperimentMember.path,
        {
          id: experiment.id,
          memberId: nonExistentMemberId,
        },
      );

      await testApp
        .delete(path)
        .withAuth(testUserId)
        .expect(StatusCodes.NOT_FOUND)
        .expect(({ body }: { body: ErrorResponse }) => {
          expect(body.message).toContain("not found");
        });
    });

    it("should return 400 for invalid UUIDs", async () => {
      const invalidId = "not-a-uuid";
      const path = testApp.resolvePath(
        contract.experiments.removeExperimentMember.path,
        {
          id: invalidId,
          memberId: "also-not-a-uuid",
        },
      );

      await testApp
        .delete(path)
        .withAuth(testUserId)
        .expect(StatusCodes.BAD_REQUEST);

      // Invalid member ID
      const { experiment } = await testApp.createExperiment({
        name: "Test Experiment for Invalid Member ID",
        userId: testUserId,
      });

      const pathWithInvalidMember = testApp.resolvePath(
        contract.experiments.removeExperimentMember.path,
        {
          id: experiment.id,
          memberId: "not-a-valid-uuid",
        },
      );

      await testApp
        .delete(pathWithInvalidMember)
        .withAuth(testUserId)
        .expect(StatusCodes.BAD_REQUEST);
    });

    it("should return 400 when removing the last admin", async () => {
      // Create an experiment - creator is the only admin
      const { experiment } = await testApp.createExperiment({
        name: "Test Experiment for Last Admin Removal",
        userId: testUserId,
      });

      // Attempt to remove self (the only admin)
      const path = testApp.resolvePath(
        contract.experiments.removeExperimentMember.path,
        {
          id: experiment.id,
          memberId: testUserId,
        },
      );

      await testApp
        .delete(path)
        .withAuth(testUserId)
        .expect(StatusCodes.BAD_REQUEST)
        .expect(({ body }: { body: ErrorResponse }) => {
          expect(body.message).toContain("Cannot remove the last admin");
        });
    });

    it("should return 401 if not authenticated", async () => {
      const { experiment } = await testApp.createExperiment({
        name: "Test Experiment for Removing Members",
        userId: testUserId,
      });

      const memberId = await testApp.createTestUser({
        email: "member-to-remove@example.com",
      });
      await testApp.addExperimentMember(experiment.id, memberId, "member");

      const removePath = testApp.resolvePath(
        contract.experiments.removeExperimentMember.path,
        {
          id: experiment.id,
          memberId: memberId,
        },
      );

      await testApp
        .delete(removePath)
        .withoutAuth()
        .expect(StatusCodes.UNAUTHORIZED);
    });
  });
});<|MERGE_RESOLUTION|>--- conflicted
+++ resolved
@@ -63,15 +63,6 @@
 
       // Assert the response
       expect(response.body).toHaveLength(2);
-<<<<<<< HEAD
-
-      // Find members by role to avoid object shape matching issues
-      const adminMember = response.body.find(
-        (member) => member.role === "admin",
-      );
-      const regularMember = response.body.find(
-        (member) => member.role === "member",
-=======
       expect(response.body).toEqual(
         expect.arrayContaining([
           expect.objectContaining({
@@ -87,13 +78,7 @@
             }) as Partial<UserDto>,
           }),
         ]),
->>>>>>> 56aed92f
-      );
-
-      expect(adminMember).toBeDefined();
-      expect(regularMember).toBeDefined();
-      expect(adminMember?.user.id).toBe(testUserId);
-      expect(regularMember?.user.id).toBe(memberId);
+      );
     });
     it("should return 404 if experiment doesn't exist", async () => {
       const nonExistentId = faker.string.uuid();
@@ -176,18 +161,6 @@
         .send(memberData)
         .expect(StatusCodes.CREATED);
 
-<<<<<<< HEAD
-      // Assert the response shape: find the new member in the array and check nested properties
-      const members: ExperimentMemberList = response.body;
-      expect(Array.isArray(members)).toBe(true);
-      const addedMember = members.find(
-        (member) => member.role === "member" && member.user.id === newMemberId,
-      );
-      expect(addedMember).toBeDefined();
-      expect(addedMember?.role).toBe("member");
-      expect(addedMember?.user.id).toBe(newMemberId);
-      expect(addedMember?.user.email).toBe("new-member@example.com");
-=======
       // Assert the response
       expect(response.body).toMatchObject({
         role: "member",
@@ -196,7 +169,6 @@
           id: newMemberId,
         }) as Partial<UserDto>,
       });
->>>>>>> 56aed92f
 
       // Verify with a list request
       const listPath = testApp.resolvePath(
@@ -212,15 +184,6 @@
         .expect(StatusCodes.OK);
 
       expect(listResponse.body).toHaveLength(2);
-<<<<<<< HEAD
-
-      const listedMembers = listResponse.body as ExperimentMemberList;
-      const adminMember = listedMembers.find(
-        (member) => member.role === "admin",
-      );
-      const regularMember = listedMembers.find(
-        (member) => member.role === "member",
-=======
       expect(listResponse.body).toEqual(
         expect.arrayContaining([
           expect.objectContaining({
@@ -236,12 +199,7 @@
             }) as Partial<UserDto>,
           }),
         ]),
->>>>>>> 56aed92f
-      );
-      expect(adminMember).toBeDefined();
-      expect(regularMember).toBeDefined();
-      expect(adminMember?.user.id).toBe(testUserId);
-      expect(regularMember?.user.id).toBe(newMemberId);
+      );
     });
 
     it("should return 404 when adding member to non-existent experiment", async () => {
