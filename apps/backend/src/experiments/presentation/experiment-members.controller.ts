import { Controller, Logger, UseGuards } from "@nestjs/common";
import { TsRestHandler, tsRestHandler } from "@ts-rest/nest";
import { StatusCodes } from "http-status-codes";

import { contract } from "@repo/api";
import type { SessionUser } from "@repo/auth/config";

import { CurrentUser } from "../../common/decorators/current-user.decorator";
import { AuthGuard } from "../../common/guards/auth.guard";
import { formatDatesList } from "../../common/utils/date-formatter";
import { handleFailure } from "../../common/utils/fp-utils";
<<<<<<< HEAD
import { AddExperimentMemberUseCase } from "../application/use-cases/experiment-members/add-experiment-member";
=======
>>>>>>> b9d53669
import { AddExperimentMembersUseCase } from "../application/use-cases/experiment-members/add-experiment-members";
import { ListExperimentMembersUseCase } from "../application/use-cases/experiment-members/list-experiment-members";
import { RemoveExperimentMemberUseCase } from "../application/use-cases/experiment-members/remove-experiment-member";

@Controller()
@UseGuards(AuthGuard)
export class ExperimentMembersController {
  private readonly logger = new Logger(ExperimentMembersController.name);

  constructor(
    private readonly listExperimentMembersUseCase: ListExperimentMembersUseCase,
    private readonly addExperimentMembersUseCase: AddExperimentMembersUseCase,
    private readonly removeExperimentMemberUseCase: RemoveExperimentMemberUseCase,
    private readonly addExperimentMembersUseCase: AddExperimentMembersUseCase,
  ) {}

  @TsRestHandler(contract.experiments.listExperimentMembers)
  listMembers(@CurrentUser() user: SessionUser) {
    return tsRestHandler(
      contract.experiments.listExperimentMembers,
      async ({ params }) => {
        const result = await this.listExperimentMembersUseCase.execute(
          params.id,
          user.id,
        );

        if (result.isSuccess()) {
          // Format dates to strings for the API contract
          const members = result.value;
          const formattedMembers = formatDatesList(members);

          return {
            status: StatusCodes.OK as const,
            body: formattedMembers,
          };
        }

        return handleFailure(result, this.logger);
      },
    );
  }

  @TsRestHandler(contract.experiments.addExperimentMembers)
  addMembers(@CurrentUser() user: SessionUser) {
    return tsRestHandler(
      contract.experiments.addExperimentMembers,
      async ({ params, body }) => {
        const result = await this.addExperimentMembersUseCase.execute(
          params.id,
          body.members,
          user.id,
        );

        if (result.isSuccess()) {
          const members = result.value;
          const formattedMembers = formatDatesList(members);

          this.logger.log(
            `Members [${body.members.map((m) => m.userId).join(", ")}] added to experiment ${params.id} by user ${user.id}`,
          );

          return {
            status: StatusCodes.CREATED,
            body: formattedMembers,
          };
        }

        return handleFailure(result, this.logger);
      },
    );
  }

  @TsRestHandler(contract.experiments.addExperimentMembers)
  addMembers(@CurrentUser() user: SessionUser) {
    return tsRestHandler(
      contract.experiments.addExperimentMembers,
      async ({ params, body }) => {
        const result = await this.addExperimentMembersUseCase.execute(
          params.id,
          body.members,
          user.id,
        );

        if (result.isSuccess()) {
          const members = result.value;
          const formattedMembers = formatDatesList(members);

          this.logger.log(
            `Members [${body.members.map((m) => m.userId).join(", ")}] added to experiment ${params.id} by user ${user.id}`,
          );

          return {
            status: StatusCodes.CREATED,
            body: formattedMembers,
          };
        }

        return handleFailure(result, this.logger);
      },
    );
  }

  @TsRestHandler(contract.experiments.removeExperimentMember)
  removeMember(@CurrentUser() user: SessionUser) {
    return tsRestHandler(
      contract.experiments.removeExperimentMember,
      async ({ params }) => {
        const result = await this.removeExperimentMemberUseCase.execute(
          params.id,
          params.memberId,
          user.id,
        );

        if (result.isSuccess()) {
          this.logger.log(
            `Member ${params.memberId} removed from experiment ${params.id} by user ${user.id}`,
          );

          return {
            status: StatusCodes.NO_CONTENT,
            body: null,
          };
        }

        return handleFailure(result, this.logger);
      },
    );
  }
}<|MERGE_RESOLUTION|>--- conflicted
+++ resolved
@@ -9,10 +9,6 @@
 import { AuthGuard } from "../../common/guards/auth.guard";
 import { formatDatesList } from "../../common/utils/date-formatter";
 import { handleFailure } from "../../common/utils/fp-utils";
-<<<<<<< HEAD
-import { AddExperimentMemberUseCase } from "../application/use-cases/experiment-members/add-experiment-member";
-=======
->>>>>>> b9d53669
 import { AddExperimentMembersUseCase } from "../application/use-cases/experiment-members/add-experiment-members";
 import { ListExperimentMembersUseCase } from "../application/use-cases/experiment-members/list-experiment-members";
 import { RemoveExperimentMemberUseCase } from "../application/use-cases/experiment-members/remove-experiment-member";
@@ -26,7 +22,6 @@
     private readonly listExperimentMembersUseCase: ListExperimentMembersUseCase,
     private readonly addExperimentMembersUseCase: AddExperimentMembersUseCase,
     private readonly removeExperimentMemberUseCase: RemoveExperimentMemberUseCase,
-    private readonly addExperimentMembersUseCase: AddExperimentMembersUseCase,
   ) {}
 
   @TsRestHandler(contract.experiments.listExperimentMembers)
@@ -46,36 +41,6 @@
 
           return {
             status: StatusCodes.OK as const,
-            body: formattedMembers,
-          };
-        }
-
-        return handleFailure(result, this.logger);
-      },
-    );
-  }
-
-  @TsRestHandler(contract.experiments.addExperimentMembers)
-  addMembers(@CurrentUser() user: SessionUser) {
-    return tsRestHandler(
-      contract.experiments.addExperimentMembers,
-      async ({ params, body }) => {
-        const result = await this.addExperimentMembersUseCase.execute(
-          params.id,
-          body.members,
-          user.id,
-        );
-
-        if (result.isSuccess()) {
-          const members = result.value;
-          const formattedMembers = formatDatesList(members);
-
-          this.logger.log(
-            `Members [${body.members.map((m) => m.userId).join(", ")}] added to experiment ${params.id} by user ${user.id}`,
-          );
-
-          return {
-            status: StatusCodes.CREATED,
             body: formattedMembers,
           };
         }
