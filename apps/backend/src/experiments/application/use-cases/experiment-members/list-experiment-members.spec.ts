--- conflicted
+++ resolved
@@ -51,15 +51,6 @@
     expect(members).toHaveLength(2); // Creator + added member
 
     // Verify members by role rather than hardcoded IDs
-<<<<<<< HEAD
-    const adminMember = members.find((member) => member.role === "admin");
-    const regularMember = members.find((member) => member.role === "member");
-
-    expect(adminMember).toBeDefined();
-    expect(regularMember).toBeDefined();
-    expect(adminMember?.user.id).toBe(experimentAdmin.userId);
-    expect(regularMember?.user.id).toBe(memberId);
-=======
     expect(members).toEqual(
       expect.arrayContaining([
         expect.objectContaining({
@@ -74,7 +65,6 @@
         }),
       ]),
     );
->>>>>>> 56aed92f
   });
 
   it("should return NOT_FOUND error if experiment does not exist", async () => {
@@ -131,16 +121,11 @@
 
     // Verify members are returned
     expect(members).toHaveLength(1); // Just the creator
-<<<<<<< HEAD
-    expect(members[0]?.role).toBe("admin");
-    expect(members[0]?.user.id).toBe(experimentAdmin.userId);
-=======
     expect(members[0]).toMatchObject({
       role: "admin",
       user: expect.objectContaining({
         id: experimentAdmin.userId,
       }) as Partial<UserDto>,
     });
->>>>>>> 56aed92f
   });
 });