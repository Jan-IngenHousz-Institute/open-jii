--- conflicted
+++ resolved
@@ -20,16 +20,10 @@
   react19:
     react: ^19.1.0
     react-dom: ^19.1.0
-<<<<<<< HEAD
-    react-hook-form: ^7.56.1
-    "@types/react": ^19.1.2
-    "@types/react-dom": ^19.1.3
-=======
     "@types/react": ^19.1.2
     "@types/react-dom": ^19.1.3
   react19-mobile:
     react: 19.0.0
     react-dom: 19.0.0
     "@types/react": 19.0.0
-    "@types/react-dom": 19.0.0
->>>>>>> 401cd3e4
+    "@types/react-dom": 19.0.0