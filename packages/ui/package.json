--- conflicted
+++ resolved
@@ -14,14 +14,10 @@
     "format": "prettier --check . --ignore-path ../../.gitignore",
     "typecheck": "tsc --noEmit --emitDeclarationOnly false",
     "ui-add": "pnpm dlx shadcn@latest add && prettier src --write --list-different",
-<<<<<<< HEAD
-    "test": "jest --coverage"
-=======
     "test": "vitest",
     "test:ui": "vitest --ui",
     "test:watch": "vitest --watch",
     "test:coverage": "vitest run --coverage"
->>>>>>> ab55408b
   },
   "dependencies": {
     "@hookform/resolvers": "^5.0.1",
@@ -48,25 +44,14 @@
     "@repo/eslint-config": "workspace:*",
     "@repo/tailwind-config": "workspace:*",
     "@repo/typescript-config": "workspace:*",
-<<<<<<< HEAD
-    "@testing-library/jest-dom": "^6.5.0",
-    "@testing-library/react": "^16.3.0",
-    "@testing-library/user-event": "^14.5.2",
-    "@types/jest": "^29.5.14",
-    "@types/react": "catalog:react19",
-    "@types/react-dom": "catalog:react19",
-    "eslint": "catalog:",
-    "jest": "^29.7.0",
-    "jest-environment-jsdom": "^29.7.0",
-=======
     "@repo/vitest-config": "workspace:*",
     "@testing-library/jest-dom": "catalog:testing",
     "@testing-library/react": "catalog:testing",
+    "@testing-library/user-event": "^14.5.2",
     "@types/react": "catalog:react19",
     "@vitest/coverage-v8": "catalog:testing",
     "eslint": "catalog:",
     "jsdom": "catalog:testing",
->>>>>>> ab55408b
     "prettier": "catalog:",
     "react": "catalog:react19",
     "react-dom": "catalog:react19",
