--- conflicted
+++ resolved
@@ -7,18 +7,17 @@
 
 interface RichTextRendererProps {
   content: string;
-<<<<<<< HEAD
   className?: string;
-}
-
-export function RichTextRenderer({ content, className }: RichTextRendererProps) {
-=======
   truncate?: boolean;
   maxLines?: number;
 }
 
-export function RichTextRenderer({ content, truncate, maxLines }: RichTextRendererProps) {
->>>>>>> 181e8225
+export function RichTextRenderer({
+  content,
+  className,
+  truncate,
+  maxLines,
+}: RichTextRendererProps) {
   // Check for common HTML tags that Quill editor produces
   const htmlTags = [
     "<p>",
@@ -49,12 +48,11 @@
   return (
     <>
       <div
-<<<<<<< HEAD
-        className={cn("ql-editor rich-text-renderer", className)}
-=======
-        className={`ql-editor rich-text-renderer ${truncate ? "rich-text-renderer-truncate" : ""}`}
+        className={cn(
+          `ql-editor rich-text-renderer ${truncate ? "rich-text-renderer-truncate" : ""}`,
+          className,
+        )}
         style={lineClampStyle}
->>>>>>> 181e8225
         dangerouslySetInnerHTML={{ __html: content }}
       />
       <style
