--- conflicted
+++ resolved
@@ -72,13 +72,8 @@
           {/* openJII Brand/Description aligned left */}
           <div className="flex flex-col items-start">
             <Image
-<<<<<<< HEAD
-              src="/openJII-logo-BW-horizontal-white.svg"
+              src="/openJII-logo-BW-horizontal-white.png"
               alt="openJII Logo"
-=======
-              src="/openJII-logo-BW-horizontal-white.png"
-              alt="OpenJII Logo"
->>>>>>> e4a950b2
               width={140}
               height={80}
               priority
