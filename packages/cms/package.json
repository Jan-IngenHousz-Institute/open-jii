--- conflicted
+++ resolved
@@ -39,12 +39,9 @@
     "contentful": "^11.7.3",
     "graphql-request": "^7.2.0",
     "graphql-tag": "^2.12.6",
-<<<<<<< HEAD
     "lucide-react": "^0.507.0",
-=======
     "next": "^15.3.3",
     "react": "catalog:react19",
->>>>>>> 01de62c6
     "react-dom": "catalog:react19"
   },
   "devDependencies": {
