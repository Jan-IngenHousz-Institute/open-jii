{
  "name": "@repo/api",
  "version": "0.0.1",
  "exports": {
    ".": {
      "types": "./src/index.ts",
      "default": "./dist/index.js"
    }
  },
  "private": true,
  "scripts": {
    "build": "tsc --build --verbose",
    "clean": "git clean -xdf .cache .turbo dist node_modules",
    "dev": "tsc --watch",
    "format": "prettier --check . --ignore-path ../../.gitignore",
    "lint": "eslint",
    "test": "jest --runInBand --coverage",
    "test:watch": "jest --watch",
    "test:cov": "jest --coverage",
    "typecheck": "tsc --noEmit",
    "generate:openapi": "ts-node src/openapi.ts",
    "test": "vitest",
    "test:ui": "vitest --ui",
    "test:watch": "vitest --watch",
    "test:coverage": "vitest run --coverage"
  },
  "dependencies": {
    "@ts-rest/core": "^3.52.1",
    "@ts-rest/open-api": "^3.52.1",
    "zod": "catalog:"
  },
  "devDependencies": {
    "@repo/eslint-config": "workspace:*",
    "@repo/typescript-config": "workspace:*",
<<<<<<< HEAD
    "@types/jest": "^29.5.14",
=======
    "@repo/vitest-config": "workspace:*",
>>>>>>> d3aea179
    "@types/node": "catalog:",
    "@vitest/coverage-v8": "catalog:testing",
    "eslint": "catalog:",
    "jest": "^29.7.0",
    "ts-node": "^10.9.2",
    "typescript": "catalog:",
    "vitest": "catalog:testing"
  }
}<|MERGE_RESOLUTION|>--- conflicted
+++ resolved
@@ -14,9 +14,6 @@
     "dev": "tsc --watch",
     "format": "prettier --check . --ignore-path ../../.gitignore",
     "lint": "eslint",
-    "test": "jest --runInBand --coverage",
-    "test:watch": "jest --watch",
-    "test:cov": "jest --coverage",
     "typecheck": "tsc --noEmit",
     "generate:openapi": "ts-node src/openapi.ts",
     "test": "vitest",
@@ -32,15 +29,10 @@
   "devDependencies": {
     "@repo/eslint-config": "workspace:*",
     "@repo/typescript-config": "workspace:*",
-<<<<<<< HEAD
-    "@types/jest": "^29.5.14",
-=======
     "@repo/vitest-config": "workspace:*",
->>>>>>> d3aea179
     "@types/node": "catalog:",
     "@vitest/coverage-v8": "catalog:testing",
     "eslint": "catalog:",
-    "jest": "^29.7.0",
     "ts-node": "^10.9.2",
     "typescript": "catalog:",
     "vitest": "catalog:testing"
