--- conflicted
+++ resolved
@@ -12,12 +12,8 @@
   zCreateExperimentResponse,
   zIdPathParam,
   zExperimentMemberPathParam,
-<<<<<<< HEAD
-  zAddExperimentMembersBody,
-=======
   zExperimentDataQuery,
   zExperimentDataResponse,
->>>>>>> b9d53669
 } from "../schemas/experiment.schema";
 
 const c = initContract();
@@ -113,20 +109,6 @@
     description: "Adds multiple members to the experiment with specified roles",
   },
 
-  addExperimentMembers: {
-    method: "POST",
-    path: "/api/v1/experiments/:id/members/batch",
-    pathParams: zIdPathParam,
-    body: zAddExperimentMembersBody,
-    responses: {
-      201: zExperimentMemberList,
-      404: zErrorResponse,
-      403: zErrorResponse,
-    },
-    summary: "Add multiple experiment members",
-    description: "Adds multiple members to the experiment with specified roles",
-  },
-
   removeExperimentMember: {
     method: "DELETE",
     path: "/api/v1/experiments/:id/members/:memberId",
